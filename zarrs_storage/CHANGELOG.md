# Changelog

All notable changes to this project will be documented in this file.

The format is based on [Keep a Changelog](https://keepachangelog.com/en/1.0.0/),
and this project adheres to [Semantic Versioning](https://semver.org/spec/v2.0.0.html).

## [Unreleased]

<<<<<<< HEAD
### Changed
 - Bump `unsafe_cell_slice` to 0.2.0
=======
## [0.2.2] - 2024-10-17

### Changed
>>>>>>> 4c54133f
 - Validate that chunk keys do not contain '//'

### Fixed
 - Fix new clippy warnings
 - Fix `data_key` encoding on windows (it contained '//')

## [0.2.1] - 2024-09-22

### Added
 - Add `storage_adapter::usage_log::UsageLogStorageAdapter`
 - Add `storage_adapter::performance_metrics::PerformanceMetricsStorageAdapter`

## [0.2.0] - 2024-09-15

### Changed 
 - Remove unused code related to store plugins
 - **Breaking**: Move filesystem/http/zip store implementations into separate crates:
   - `zarrs_filesystem`
   - `zarrs_http`
   - `zarrs_zip`

### Removed
 - **Breaking**: remove `http` and `zip` features

## [0.1.2] - 2024-09-03

### Changed
 - Use `doc_auto_cfg` on [docs.rs](https://docs.rs/)

## [0.1.1] - 2024-09-03

### Changed
 - Build with all features on [docs.rs](https://docs.rs/)

## [0.1.0] - 2024-09-02

### Added
 - Initial release
 - Split from the `storage` module of `zarrs` 0.17.0-dev

[unreleased]: https://github.com/LDeakin/zarrs/compare/zarrs_storage-v0.2.2...HEAD
[0.2.2]: https://github.com/LDeakin/zarrs/releases/tag/zarrs_storage-v0.2.2
[0.2.1]: https://github.com/LDeakin/zarrs/releases/tag/zarrs_storage-v0.2.1
[0.2.0]: https://github.com/LDeakin/zarrs/releases/tag/zarrs_storage-v0.2.0
[0.1.2]: https://github.com/LDeakin/zarrs/releases/tag/zarrs_storage-v0.1.2
[0.1.1]: https://github.com/LDeakin/zarrs/releases/tag/zarrs_storage-v0.1.1
[0.1.0]: https://github.com/LDeakin/zarrs/releases/tag/zarrs_storage-v0.1.0<|MERGE_RESOLUTION|>--- conflicted
+++ resolved
@@ -7,19 +7,16 @@
 
 ## [Unreleased]
 
-<<<<<<< HEAD
 ### Changed
  - Bump `unsafe_cell_slice` to 0.2.0
-=======
+
 ## [0.2.2] - 2024-10-17
 
 ### Changed
->>>>>>> 4c54133f
  - Validate that chunk keys do not contain '//'
 
 ### Fixed
  - Fix new clippy warnings
- - Fix `data_key` encoding on windows (it contained '//')
 
 ## [0.2.1] - 2024-09-22
 
