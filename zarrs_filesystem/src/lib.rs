//! A filesystem store for the [`zarrs`](https://docs.rs/zarrs/latest/zarrs/index.html) crate.
//!
//! This implementation is conformant with the filesystem store defined in the Zarr V3 specification: <https://zarr-specs.readthedocs.io/en/latest/v3/stores/filesystem/index.html>.
//!
//! ## Licence
//! `zarrs_filesystem` is licensed under either of
//! - the Apache License, Version 2.0 [LICENSE-APACHE](https://docs.rs/crate/zarrs_filesystem/latest/source/LICENCE-APACHE) or <http://www.apache.org/licenses/LICENSE-2.0> or
//! - the MIT license [LICENSE-MIT](https://docs.rs/crate/zarrs_filesystem/latest/source/LICENCE-MIT) or <http://opensource.org/licenses/MIT>, at your option.

use zarrs_storage::{
    byte_range::{ByteOffset, ByteRange, ByteRangeIterator},
    store_set_partial_many, Bytes, ListableStorageTraits, MaybeBytesIterator, OffsetBytesIterator,
    ReadableStorageTraits, StorageError, StoreKey, StoreKeyError, StoreKeys, StoreKeysPrefixes,
    StorePrefix, StorePrefixes, WritableStorageTraits,
};

use bytes::BytesMut;
use parking_lot::RwLock; // TODO: std::sync::RwLock with Rust 1.78+
use thiserror::Error;
use walkdir::WalkDir;

use std::{
    collections::HashMap,
    fs::OpenOptions,
    io::{Read, Seek, SeekFrom, Write},
    path::{Path, PathBuf},
    sync::{Arc, Mutex},
};

#[cfg(target_os = "linux")]
use libc::O_DIRECT;
#[cfg(target_os = "linux")]
use std::os::{
    fd::AsRawFd,
    unix::fs::{MetadataExt, OpenOptionsExt},
};

// // Register the store.
// inventory::submit! {
//     ReadableStorePlugin::new("file", |uri| Ok(Arc::new(create_store_filesystem(uri)?)))
// }
// inventory::submit! {
//     WritableStorePlugin::new("file", |uri| Ok(Arc::new(create_store_filesystem(uri)?)))
// }
// inventory::submit! {
//     ListableStorePlugin::new("file", |uri| Ok(Arc::new(create_store_filesystem(uri)?)))
// }
// inventory::submit! {
//     ReadableWritableStorePlugin::new("file", |uri| Ok(Arc::new(create_store_filesystem(uri)?)))
// }

// #[allow(clippy::similar_names)]
// fn create_store_filesystem(uri: &str) -> Result<FilesystemStore, StorePluginCreateError> {
//     let url = url::Url::parse(uri)?;
//     let path = std::path::PathBuf::from(url.path());
//     FilesystemStore::new(path).map_err(|e| StorePluginCreateError::Other(e.to_string()))
// }

/// For `O_DIRECT`, we need a buffer that is aligned to the page size and is a
/// multiple of the page size.
fn bytes_aligned(size: usize) -> BytesMut {
    let align = page_size::get();
    let mut bytes = BytesMut::with_capacity(size + 2 * align);
    let offset = bytes.as_ptr().align_offset(align);
    bytes.split_off(offset)
}

/// Options for use with [`FilesystemStore`]
#[non_exhaustive]
#[derive(Debug, Clone, Default)]
pub struct FilesystemStoreOptions {
    direct_io: bool,
}

impl FilesystemStoreOptions {
    /// Set whether or not to enable direct I/O. Needs support from the
    /// operating system (currently only Linux) and file system.
    pub fn direct_io(&mut self, direct_io: bool) -> &mut Self {
        self.direct_io = direct_io;
        self
    }
}

/// A synchronous file system store.
///
/// See <https://zarr-specs.readthedocs.io/en/latest/v3/stores/filesystem/index.html>.
#[derive(Debug)]
pub struct FilesystemStore {
    base_path: PathBuf,
    sort: bool,
    readonly: bool,
    options: FilesystemStoreOptions,
    files: Mutex<HashMap<StoreKey, Arc<RwLock<()>>>>,
}

impl FilesystemStore {
    /// Create a new file system store at a given `base_path`.
    ///
    /// # Errors
    /// Returns a [`FilesystemStoreCreateError`] if `base_directory`:
    ///   - is not valid, or
    ///   - it points to an existing file rather than a directory.
    pub fn new<P: AsRef<Path>>(base_path: P) -> Result<Self, FilesystemStoreCreateError> {
        Self::new_with_options(base_path, FilesystemStoreOptions::default())
    }

    /// Create a new file system store at a given `base_path` and `options`.
    ///
    /// # Errors
    /// Returns a [`FilesystemStoreCreateError`] if `base_directory`:
    ///   - is not valid, or
    ///   - it points to an existing file rather than a directory.
    pub fn new_with_options<P: AsRef<Path>>(
        base_path: P,
        options: FilesystemStoreOptions,
    ) -> Result<Self, FilesystemStoreCreateError> {
        let base_path = base_path.as_ref().to_path_buf();
        if base_path.to_str().is_none() {
            return Err(FilesystemStoreCreateError::InvalidBasePath(base_path));
        }

        let readonly = if base_path.exists() {
            // the path already exists, check if it is read only
            let md = std::fs::metadata(&base_path).map_err(FilesystemStoreCreateError::IOError)?;
            md.permissions().readonly()
        } else {
            // the path does not exist, so try and create it. If this succeeds, the filesystem is not read only
            std::fs::create_dir_all(&base_path).map_err(FilesystemStoreCreateError::IOError)?;
            std::fs::remove_dir(&base_path)?;
            false
        };

        Ok(Self {
            base_path,
            sort: false,
            options,
            readonly,
            files: Mutex::default(),
        })
    }

    /// Makes the store sort directories/files when walking.
    #[must_use]
    pub const fn sorted(mut self) -> Self {
        self.sort = true;
        self
    }

    /// Maps a [`StoreKey`] to a filesystem [`PathBuf`].
    #[must_use]
    pub fn key_to_fspath(&self, key: &StoreKey) -> PathBuf {
        let mut path = self.base_path.clone();
        if !key.as_str().is_empty() {
            path.push(key.as_str().strip_prefix('/').unwrap_or(key.as_str()));
        }
        path
    }

    /// Maps a filesystem [`PathBuf`] to a [`StoreKey`].
    fn fspath_to_key(&self, path: &std::path::Path) -> Result<StoreKey, StoreKeyError> {
        let path = pathdiff::diff_paths(path, &self.base_path)
            .ok_or_else(|| StoreKeyError::from(path.to_str().unwrap_or_default().to_string()))?;
        let path_str = path.to_string_lossy();
        #[cfg(target_os = "windows")]
        {
            StoreKey::new(path_str.replace('\\', "/"))
        }
        #[cfg(not(target_os = "windows"))]
        {
            StoreKey::new(path_str)
        }
    }

    /// Maps a store [`StorePrefix`] to a filesystem [`PathBuf`].
    #[must_use]
    pub fn prefix_to_fs_path(&self, prefix: &StorePrefix) -> PathBuf {
        let mut path = self.base_path.clone();
        path.push(prefix.as_str());
        path
    }

    fn get_file_mutex(&self, key: &StoreKey) -> Arc<RwLock<()>> {
        let mut files = self.files.lock().unwrap();
        let file = files
            .entry(key.clone())
            .or_insert_with(|| Arc::new(RwLock::default()))
            .clone();
        drop(files);
        file
    }

    fn set_impl(
        &self,
        key: &StoreKey,
        value: &[u8],
        offset: ByteOffset,
        truncate: bool,
    ) -> Result<(), StorageError> {
        let file = self.get_file_mutex(key);
        let _lock = file.write();

        // Create directories
        let key_path = self.key_to_fspath(key);
        if let Some(parent) = key_path.parent() {
            if !parent.exists() {
                std::fs::create_dir_all(parent)?;
            }
        }

        let mut flags = OpenOptions::new();
        flags.write(true).create(true).truncate(truncate);

        // TODO: for now, only Linux support; also no support for `offset != 0`
        let enable_direct =
            cfg!(target_os = "linux") && self.options.direct_io && offset == 0 && !value.is_empty();

        // If `value` is already page-size aligned, we don't need to copy.
        let need_copy = value.as_ptr().align_offset(page_size::get()) != 0
            || value.len() % page_size::get() != 0;

        #[cfg(target_os = "linux")]
        if enable_direct {
            flags.custom_flags(O_DIRECT);
        }

        let mut file = flags.open(key_path)?;

        // Write
        if enable_direct {
            if need_copy {
                let mut buf = bytes_aligned(value.len());
                buf.extend_from_slice(value);

                // Pad to page size
                let pad_size = buf.len().next_multiple_of(page_size::get()) - buf.len();
                buf.extend(std::iter::repeat(0).take(pad_size));

                file.write_all(&buf)?;
            } else {
                file.write_all(value)?;
            }

            // Truncate again to requested size
            file.set_len(value.len() as u64)?;
        } else {
            file.seek(SeekFrom::Start(offset))?;
            file.write_all(value)?;
        }

        Ok(())
    }
}

impl ReadableStorageTraits for FilesystemStore {
    fn get_partial_many<'a>(
        &'a self,
        key: &StoreKey,
        byte_ranges: ByteRangeIterator<'a>,
    ) -> Result<MaybeBytesIterator<'a>, StorageError> {
        let file = self.get_file_mutex(key);
        let _lock = file.read();
        let enable_direct = cfg!(target_os = "linux") && self.options.direct_io;
        let mut flags = OpenOptions::new();
        flags.read(true);
        #[cfg(target_os = "linux")]
        if enable_direct {
            flags.custom_flags(O_DIRECT);
        }
        let mut file = match flags.open(self.key_to_fspath(key)) {
            Ok(file) => file,
            Err(err) => {
                if err.kind() == std::io::ErrorKind::NotFound {
                    return Ok(None);
                }
                return Err(err.into());
            }
        };

<<<<<<< HEAD
        let out = byte_ranges
            .map(|byte_range| {
                #[cfg(target_os = "linux")]
                if enable_direct {
                    let file_size = file.metadata()?.size();
                    let ps: usize = page_size::get();
                    let range = byte_range.to_range(file_size);
                    let offset = usize::try_from(range.start).unwrap();
                    let length = usize::try_from(range.end - range.start).unwrap();
                    if range.end > file_size {
                        return Err(StorageError::IOError(Arc::new(std::io::Error::new(std::io::ErrorKind::UnexpectedEof, "TODO: To make test pass and match the behavior in the non-direct_io case, requesting length > file size is not permitted"))));
                    }
                    let fd = file.as_raw_fd();
                    let aligned_offset = offset - (offset % ps);
                    // If the requested length is less than the page size, the aligned_offset could in theory still add on an extra page to the buffer needed to read in the data aligned.
                    // So offset % ps represents the starting point in the buffer where the requested data is (see the second-to-last line).
                    // If that point plus length runs over ps, we need another ps worth of data.
                    let buf_len = if length < ps { ((offset % ps) + length).next_multiple_of(ps) } else { length.next_multiple_of(ps) + ps };
                    // Because we can't `read_exact` more bytes than are in the file, we need to use these libc calls to do O_DIRECT reading.
                    let mut buf_ptr: *mut std::ffi::c_void = std::ptr::null_mut();
                    let ret = unsafe { libc::posix_memalign(&mut buf_ptr, ps,  buf_len) };
                    assert!(ret == 0, "posix_memalign failed during O_DIRECT reading");
                    let buf = unsafe { std::slice::from_raw_parts_mut(buf_ptr.cast::<u8>(), buf_len) };
                    let read_bytes = unsafe { libc::pread(fd, buf_ptr, buf_len, i64::try_from(aligned_offset).unwrap()) };
                    assert!(read_bytes >= 0, "pread failed during O_DIRECT reading");

                    let start_in_buf = offset - aligned_offset;
                    let last_bytes = buf[start_in_buf..(start_in_buf + length)].to_vec();
                    // Free the unused memory
                    unsafe { libc::free(buf_ptr) };
                    return Ok(Bytes::from(last_bytes));
                }
                // Seek
                match byte_range {
                    ByteRange::FromStart(offset, _) => {
                        file.seek(SeekFrom::Start(offset))
                    },
=======
        let out = byte_ranges.map(move |byte_range| {
            let bytes = {
                // Seek
                match byte_range {
                    ByteRange::FromStart(offset, _) => file.seek(SeekFrom::Start(offset)),
>>>>>>> 841c7e79
                    ByteRange::Suffix(length) => {
                        file.seek(SeekFrom::End(-(i64::try_from(length).unwrap())))
                    }
                }?;

                // Read
                match byte_range {
                    ByteRange::FromStart(_, None) => {
                        let mut buffer = Vec::new();
                        file.read_to_end(&mut buffer)?;
<<<<<<< HEAD
                        Ok(Bytes::from(buffer))
=======
                        buffer
>>>>>>> 841c7e79
                    }
                    ByteRange::FromStart(_, Some(length)) | ByteRange::Suffix(length) => {
                        let length = usize::try_from(length).unwrap();
                        let mut buffer = vec![0; length];
                        file.read_exact(&mut buffer)?;
<<<<<<< HEAD
                        Ok(Bytes::from(buffer))
                    }
                }
            })
            .collect::<Result<Vec<Bytes>, StorageError>>()?;
=======
                        buffer
                    }
                }
            };
            Ok(Bytes::from(bytes))
        });
>>>>>>> 841c7e79

        Ok(Some(Box::new(out)))
    }

    fn size_key(&self, key: &StoreKey) -> Result<Option<u64>, StorageError> {
        let key_path = self.key_to_fspath(key);
        std::fs::metadata(key_path).map_or_else(|_| Ok(None), |metadata| Ok(Some(metadata.len())))
    }

    fn supports_get_partial(&self) -> bool {
        true
    }
}

impl WritableStorageTraits for FilesystemStore {
    fn set(&self, key: &StoreKey, value: Bytes) -> Result<(), StorageError> {
        if self.readonly {
            Err(StorageError::ReadOnly)
        } else {
            Self::set_impl(self, key, &value, 0, true)
        }
    }

    fn set_partial_many(
        &self,
        key: &StoreKey,
        offset_values: OffsetBytesIterator,
    ) -> Result<(), StorageError> {
        if self.readonly {
            return Err(StorageError::ReadOnly);
        }

        store_set_partial_many(self, key, offset_values)
    }

    fn erase(&self, key: &StoreKey) -> Result<(), StorageError> {
        if self.readonly {
            return Err(StorageError::ReadOnly);
        }

        let file = self.get_file_mutex(key);
        let _lock = file.write();

        let key_path = self.key_to_fspath(key);
        let result = std::fs::remove_file(key_path);
        if let Err(err) = result {
            match err.kind() {
                std::io::ErrorKind::NotFound => Ok(()),
                _ => Err(err.into()),
            }
        } else {
            Ok(())
        }
    }

    fn erase_prefix(&self, prefix: &StorePrefix) -> Result<(), StorageError> {
        if self.readonly {
            return Err(StorageError::ReadOnly);
        }

        let _lock = self.files.lock(); // lock all operations

        let prefix_path = self.prefix_to_fs_path(prefix);
        let result = std::fs::remove_dir_all(prefix_path);
        if let Err(err) = result {
            match err.kind() {
                std::io::ErrorKind::NotFound => Ok(()),
                _ => Err(err.into()),
            }
        } else {
            Ok(())
        }
    }

    fn supports_set_partial(&self) -> bool {
        true
    }
}

impl ListableStorageTraits for FilesystemStore {
    fn list(&self) -> Result<StoreKeys, StorageError> {
        Ok(WalkDir::new(&self.base_path)
            .sort_by_file_name()
            .into_iter()
            .filter_map(std::result::Result::ok)
            .filter(|v| v.path().is_file())
            .filter_map(|v| self.fspath_to_key(v.path()).ok())
            .collect())
    }

    fn list_prefix(&self, prefix: &StorePrefix) -> Result<StoreKeys, StorageError> {
        Ok(WalkDir::new(self.prefix_to_fs_path(prefix))
            .sort_by_file_name()
            .into_iter()
            .filter_map(std::result::Result::ok)
            .filter(|v| v.path().is_file())
            .filter_map(|v| self.fspath_to_key(v.path()).ok())
            .collect())
    }

    fn list_dir(&self, prefix: &StorePrefix) -> Result<StoreKeysPrefixes, StorageError> {
        let prefix_path = self.prefix_to_fs_path(prefix);
        let mut keys: StoreKeys = vec![];
        let mut prefixes: StorePrefixes = vec![];
        let dir = std::fs::read_dir(prefix_path);
        if let Ok(dir) = dir {
            for entry in dir {
                let entry = entry?;
                let fs_path = entry.path();
                let path = fs_path.file_name().unwrap();
                if fs_path.is_dir() {
                    prefixes.push(StorePrefix::new(
                        prefix.as_str().to_string() + path.to_str().unwrap() + "/",
                    )?);
                } else {
                    keys.push(StoreKey::new(
                        prefix.as_str().to_owned() + path.to_str().unwrap(),
                    )?);
                }
            }
        }
        if self.sort {
            keys.sort();
            prefixes.sort();
        }

        Ok(StoreKeysPrefixes::new(keys, prefixes))
    }

    fn size(&self) -> Result<u64, StorageError> {
        Ok(WalkDir::new(&self.base_path)
            .into_iter()
            .filter_map(std::result::Result::ok)
            .filter_map(|v| {
                if v.path().is_file() {
                    Some(std::fs::metadata(v.path()).unwrap().len())
                } else {
                    None
                }
            })
            .sum())
    }

    fn size_prefix(&self, prefix: &StorePrefix) -> Result<u64, StorageError> {
        let mut size = 0;
        for key in self.list_prefix(prefix)? {
            if let Some(size_key) = self.size_key(&key)? {
                size += size_key;
            }
        }
        Ok(size)
    }
}

/// A filesystem store creation error.
#[derive(Debug, Error)]
pub enum FilesystemStoreCreateError {
    /// An IO error.
    #[error(transparent)]
    IOError(#[from] std::io::Error),
    /// The path is not valid on this system.
    #[error("base path {0} is not valid")]
    InvalidBasePath(PathBuf),
}<|MERGE_RESOLUTION|>--- conflicted
+++ resolved
@@ -276,7 +276,6 @@
             }
         };
 
-<<<<<<< HEAD
         let out = byte_ranges
             .map(|byte_range| {
                 #[cfg(target_os = "linux")]
@@ -314,13 +313,6 @@
                     ByteRange::FromStart(offset, _) => {
                         file.seek(SeekFrom::Start(offset))
                     },
-=======
-        let out = byte_ranges.map(move |byte_range| {
-            let bytes = {
-                // Seek
-                match byte_range {
-                    ByteRange::FromStart(offset, _) => file.seek(SeekFrom::Start(offset)),
->>>>>>> 841c7e79
                     ByteRange::Suffix(length) => {
                         file.seek(SeekFrom::End(-(i64::try_from(length).unwrap())))
                     }
@@ -331,32 +323,19 @@
                     ByteRange::FromStart(_, None) => {
                         let mut buffer = Vec::new();
                         file.read_to_end(&mut buffer)?;
-<<<<<<< HEAD
                         Ok(Bytes::from(buffer))
-=======
-                        buffer
->>>>>>> 841c7e79
                     }
                     ByteRange::FromStart(_, Some(length)) | ByteRange::Suffix(length) => {
                         let length = usize::try_from(length).unwrap();
                         let mut buffer = vec![0; length];
                         file.read_exact(&mut buffer)?;
-<<<<<<< HEAD
                         Ok(Bytes::from(buffer))
                     }
                 }
             })
-            .collect::<Result<Vec<Bytes>, StorageError>>()?;
-=======
-                        buffer
-                    }
-                }
-            };
-            Ok(Bytes::from(bytes))
-        });
->>>>>>> 841c7e79
-
-        Ok(Some(Box::new(out)))
+            .collect::<Vec<_>>();
+
+        Ok(Some(Box::new(out.into_iter())))
     }
 
     fn size_key(&self, key: &StoreKey) -> Result<Option<u64>, StorageError> {
